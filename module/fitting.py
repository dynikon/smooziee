--- conflicted
+++ resolved
@@ -157,7 +157,6 @@
             sys.exit(1)
 
 
-<<<<<<< HEAD
     def set_function_info(self, func_name_lst):
         """
         set the type of function
@@ -177,7 +176,8 @@
             func_info_lst.append(each_info)
 
         self.func_info_lst = func_info_lst
-=======
+
+
     def set_params_for_minimize(self):
         """
         set parameters for minimization
@@ -198,7 +198,6 @@
         """
         set parameters for minimization
         """
->>>>>>> bd91f15e
 
 
 
