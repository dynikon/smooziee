--- conflicted
+++ resolved
@@ -173,15 +173,9 @@
         func_info_lst = []  # FIXME revise this option
         for func in func_name_lst:
             if func == 'lorentzian':
-<<<<<<< HEAD
                 func_info_dic = {'amplitude': default_params['amplitude'],
                                  'center': default_params['center'],
                                  'sigma': default_params['sigma']}
-=======
-                params_toadd = [default_params('amplitude'),
-                                default_params('center'),
-                                default_params('sigma')]
->>>>>>> ef01e046
 
             func_info_lst.append(func_info_dic)
 
